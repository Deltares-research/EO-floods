name: EO-Floods
channels:
  - conda-forge
  - defaults
dependencies:
  - pip
  - pytest
  - pydantic
  - jupyter
  - pip:
    - hydrafloods
    - geemap
<<<<<<< HEAD
    - pydantic_settings
=======
    - pytest
    - pydantic_settings
    - mock
>>>>>>> a9e3e1e0


<|MERGE_RESOLUTION|>--- conflicted
+++ resolved
@@ -10,12 +10,8 @@
   - pip:
     - hydrafloods
     - geemap
-<<<<<<< HEAD
-    - pydantic_settings
-=======
     - pytest
     - pydantic_settings
     - mock
->>>>>>> a9e3e1e0
 
 
